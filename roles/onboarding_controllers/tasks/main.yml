--- conflicted
+++ resolved
@@ -67,11 +67,7 @@
       username: "{{ (manager_instances | first).admin_username }}"
       password: "{{ (manager_instances | first).admin_password }}"
   register: device_details_info
-<<<<<<< HEAD
-  loop: "{{ controller_instances + validator_instances + [(manager_instances | first)] }}"
-=======
-  loop: "{{ vsmart_instances + vbond_instances + [vmanage_instances | first] }}"
->>>>>>> b8885aea
+  loop: "{{ controller_instances + validator_instances + [manager_instances | first] }}"
   loop_control:
     loop_var: device_item
     label: "hostname: {{ device_item.hostname }}, device_ip: {{ device_item.system_ip }}"
@@ -89,11 +85,7 @@
       username: "{{ (manager_instances | first).admin_username }}"
       password: "{{ (manager_instances | first).admin_password }}"
   register: device_details_info
-<<<<<<< HEAD
-  loop: "{{ controller_instances + validator_instances + [(manager_instances | first)] }}"
-=======
-  loop: "{{ vsmart_instances + vbond_instances + [vmanage_instances | first] }}"
->>>>>>> b8885aea
+  loop: "{{ controller_instances + validator_instances + [manager_instances | first] }}"
   loop_control:
     loop_var: device_item
     label: "hostname: {{ device_item.hostname }}, device_ip: {{ device_item.system_ip }}"
