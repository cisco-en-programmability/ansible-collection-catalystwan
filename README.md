# Ansible Collection - cisco.catalystwan

Initial repository for Ansible Collection using catalystwan library.

***NOTE: this repository is still in pre-release dev version**

## Table of Contents

- [Overview](#overview)
- [Roadmap](#roadmap)
- [Requirements](#requirements)
- [Installing this collection](#installing-this-collection)
- [Using this collection](#using-this-collection)
- [Contributing](#contributing)
- [Useful links and Getting Started](#useful-links-and-getting-started)
- [License](#license)

---

## Overview

Reusable Ansible modules and roles that will help to automate Cisco
SD-WAN management (post bringup operations, day0, day1).

All modules are based on [catalystwan](https://github.com/CiscoDevNet/catalystwan). Current installation available
via local Ansible Galaxy collection.

Once finished, repository will be migrated to Cisco Open, and modules will be available via Ansible Galaxy.

---

## Roadmap

Support for the following workflows in vManage client and as Ansible modules:

- Detect API server readiness:
  - [x] in vManage-client?
  - [x] in cisco.catalystwan module

- Device onboarding (virtual and physical devices):
  - [x] in vManage-client?
  - [x] in cisco.catalystwan module

- Device health checks:
  - control/orchestrator connections check, and devices system health check
    - [x] in vManage-client?
    - [x] in cisco.catalystwan module
  - BFD and OMP checks (BFD needs at least 2 edge devices to talk to each other)
    - [x] in vManage-client?
    - [x] in cisco.catalystwan module

- Day 0 template attachment
  - [x] in vManage-client?
  - [x] in cisco.catalystwan module

- Onboarding via PNP (Smart account sync & certificates sync)
  - [x] in vManage-client?
  - [x] in cisco.catalystwan module

- Software upgrades
  - [x] in vManage-client?
  - [x] in cisco.catalystwan module

- Day 1 configuration(Edit)
  - [x] in vManage-client?
  - [ ] in cisco.catalystwan module

---

## Requirements

Currently development of the tool was set with:

- Python = 3.10.0
- Ansible = 2.16.6
- catalystwan = "^0.33.3"

## Installing this collection

In order to use collection, add these lines to `requirements.yml` file in your ansible directory:

```yaml
---
collections:
- name: git@github.com:cisco-open/ansible-collection-catalystwan.git
  type: git
  version: main
```

And run command:

```bash
ansible-galaxy collection install -r requirements.yml
```

### Python dependencies

The python module dependencies are not installed by ansible-galaxy. They can be manually installed using pip:

```bash
pip install -r requirements.txt
```

### Important ansible.cfg

It is important that your playbook execution will recognize this option from `ansible.cfg`:

```cfg
[defaults]
stdout_callback = debug
```

as it is highly recommended when debugging your module code.

If you want to test the modules already in your playbook, use `stdout_callback = yaml`.

### Credentials

Use `manager_authentication` module argument, to provide authentication credentials to your Manager:

```yml
- name: Get list of Edge devices
  cisco.catalystwan.devices_info:
    device_category: vedges
    manager_authentication:
      url: "x.x.x.x"
      username: "xxx"
      password: "xxx"
  register: edge_devices
```

See [Providing credentials to catalystwan Ansible modules](./plugins/README.md#providing-credentials-to-catalystwan-ansible-modules) for more information.

---

## Using this collection

To run the modules againts specific machines, you have to include your playbook to act on localhost:

```yaml
- name: Example playbook
  hosts: localhost
```

And then you can use the module:

```yaml
  tasks:
    - name: Get all active sessions
      cisco.catalystwan.active_sessions_info:
        manager_authentication:
          url: "x.x.x.x"
          username: "xxx"
          password: "xxx"
      register: active_sessions

```

### Logging

All of the modules will produce 2 log files: `ansible_catalystwan_module.log` and `ansible_catalystwan.log`.
Currently base dir destination of these log files will be current working directory of playbooks.

<<<<<<< HEAD
### Feature Templates

Feature Templates operations (`add` and `delete`) are supported via `cisco.catalystwan.feature_templates` module.

Available models are dependent on Catalystwan SDK, and they can be seen [here](https://github.com/cisco-open/cisco-catalyst-wan-sdk/blob/main/catalystwan/api/templates/models/supported.py).

For more information about adding new models see [Feature Templates generation](./plugins/README.md#feature-templates).
=======
### Quick usage with example playbooks from .dev_dir

All of the modules are currently developed and tested with help of .dev_dir playbooks.
These playbooks offer initial config, onboarding and health checks.
If you want to run example playbook, supply your variables in `.dev_dir/dev_vars.yml`
and execute playbooks from `.dev_dir/` directory.
>>>>>>> 95c32340

---

## Useful links and Getting Started

### Python

- [Download Python](https://www.python.org/downloads/)
- [Getting Started with Python](https://docs.python.org/3/using/index.html)

### Ansible

- [Install Ansible](https://docs.ansible.com/ansible/latest/installation_guide/intro_installation.html)
- [Getting Started with Ansible](https://docs.ansible.com/ansible/latest/user_guide/intro_getting_started.html)

- [Developing Modules General](https://docs.ansible.com/ansible/latest/dev_guide/developing_modules_general.html)
- [Developing Modules Best Practices](https://docs.ansible.com/ansible/latest/dev_guide/developing_modules_best_practices.html)
- [Ansible module architecture](https://docs.ansible.com/ansible/latest/dev_guide/developing_program_flow_modules.html)

### Ansible Galaxy

Ansible Galaxy provides pre-packaged units of work known as roles, and it can be used to share and use content with Ansible.

- [Using Ansible Galaxy](https://galaxy.ansible.com/docs/)

### Cisco SD-WAN

- [Cisco SD-WAN Overview](https://www.cisco.com/c/en/us/solutions/enterprise-networks/sd-wan/index.html)
- [Cisco SD-WAN Documentation](https://www.cisco.com/c/en/us/support/routers/sd-wan/products-installation-and-configuration-guides-list.html)

---

## License

See [LICENSE](./LICENSE) file.

## Contributing

See [Contributing](./docs/CONTRIBUTING.md) file.

## Code of Conduct

See [Code of Conduct](./docs/CODE_OF_CONDUCT.md) file.

## Releasing, Versioning and Deprecation

This collection follows Semantic Versioning. More details on versioning can be found in [Understanding collection versioning](https://docs.ansible.com/ansible/latest/dev_guide/developing_collections_distributing.html#understanding-collection-versioning).

New minor and major releases as well as deprecations will follow new releases and deprecations of the Cisco Catalystwan SDK, a Python SDK, which this project relies on.<|MERGE_RESOLUTION|>--- conflicted
+++ resolved
@@ -73,7 +73,7 @@
 
 - Python = 3.10.0
 - Ansible = 2.16.6
-- catalystwan = "^0.33.3"
+- catalystwan = "^0.33.6post0"
 
 ## Installing this collection
 
@@ -161,22 +161,20 @@
 All of the modules will produce 2 log files: `ansible_catalystwan_module.log` and `ansible_catalystwan.log`.
 Currently base dir destination of these log files will be current working directory of playbooks.
 
-<<<<<<< HEAD
-### Feature Templates
-
-Feature Templates operations (`add` and `delete`) are supported via `cisco.catalystwan.feature_templates` module.
-
-Available models are dependent on Catalystwan SDK, and they can be seen [here](https://github.com/cisco-open/cisco-catalyst-wan-sdk/blob/main/catalystwan/api/templates/models/supported.py).
-
-For more information about adding new models see [Feature Templates generation](./plugins/README.md#feature-templates).
-=======
 ### Quick usage with example playbooks from .dev_dir
 
 All of the modules are currently developed and tested with help of .dev_dir playbooks.
 These playbooks offer initial config, onboarding and health checks.
 If you want to run example playbook, supply your variables in `.dev_dir/dev_vars.yml`
 and execute playbooks from `.dev_dir/` directory.
->>>>>>> 95c32340
+
+### Feature Templates
+
+Feature Templates operations (`add` and `delete`) are supported via `cisco.catalystwan.feature_templates` module.
+
+Available models are dependent on Catalystwan SDK, and they can be seen [here](https://github.com/cisco-open/cisco-catalyst-wan-sdk/blob/main/catalystwan/api/templates/models/supported.py).
+
+For more information about adding new models see [Feature Templates generation](./plugins/README.md#feature-templates).
 
 ---
 
